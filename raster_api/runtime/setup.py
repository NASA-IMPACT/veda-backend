"""Setup veda.raster_api."""

from setuptools import find_namespace_packages, setup

with open("README.md") as f:
    long_description = f.read()

inst_reqs = [
    "titiler.pgstac==0.1.0.a9",
    "titiler.application>=0.5,<0.6",
    "starlette-cramjam>=0.1.0,<0.2",
<<<<<<< HEAD
    "importlib_resources>=1.1.0;python_version<='3.9'",  # https://github.com/cogeotiff/rio-tiler/pull/379
=======
    "fastapi==0.93.0",
    "importlib_resources>=1.1.0;python_version<'3.9'",
>>>>>>> 26ead179
    "aws_xray_sdk>=2.6.0,<3",
    "aws-lambda-powertools>=1.18.0",
]

extra_reqs = {
    # https://www.psycopg.org/psycopg3/docs/api/pq.html#pq-module-implementations
    "psycopg": ["psycopg[pool]"],  # pure python implementation
    "psycopg-c": ["psycopg[c,pool]"],  # C implementation of the libpq wrapper
    "psycopg-binary": ["psycopg[binary,pool]"],  # pre-compiled C implementation
    "test": ["pytest", "pytest-cov", "pytest-asyncio", "requests"],
}


setup(
    name="veda.raster_api",
    description="",
    python_requires=">=3.7",
    packages=find_namespace_packages(exclude=["tests*"]),
    package_data={"veda": ["raster/templates/*.html"]},
    include_package_data=True,
    zip_safe=False,
    install_requires=inst_reqs,
    extras_require=extra_reqs,
)<|MERGE_RESOLUTION|>--- conflicted
+++ resolved
@@ -9,12 +9,8 @@
     "titiler.pgstac==0.1.0.a9",
     "titiler.application>=0.5,<0.6",
     "starlette-cramjam>=0.1.0,<0.2",
-<<<<<<< HEAD
+    "fastapi==0.93.0",
     "importlib_resources>=1.1.0;python_version<='3.9'",  # https://github.com/cogeotiff/rio-tiler/pull/379
-=======
-    "fastapi==0.93.0",
-    "importlib_resources>=1.1.0;python_version<'3.9'",
->>>>>>> 26ead179
     "aws_xray_sdk>=2.6.0,<3",
     "aws-lambda-powertools>=1.18.0",
 ]
