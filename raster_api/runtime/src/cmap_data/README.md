--- conflicted
+++ resolved
@@ -134,7 +134,6 @@
     cmap[int(k)] = np.array(parse_color(tornado_ef_scale[k]))
 
 np.save("tornado_ef_scale.npy", cmap)
-<<<<<<< HEAD
 ```
 
 ###### Surface Temperature Colormap
@@ -166,8 +165,4 @@
 st_cmap_vals = (st_cmap(x)[:, :] * 255).astype('uint8')
 
 np.save("surface_temperature.npy", st_cmap_vals)
-
-```
-=======
-```
->>>>>>> b95f3fd9
+```