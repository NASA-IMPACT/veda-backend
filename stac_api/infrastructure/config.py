"""Configuration options for the Lambda backed API implementing `stac-fastapi`."""

from typing import Dict, Optional

from pydantic import AnyHttpUrl, BaseSettings, Field


class vedaSTACSettings(BaseSettings):
    """Application settings"""

    env: Dict = {}

    timeout: int = 30  # seconds
    memory: int = 8000  # Mb

    # Secret database credentials
    stac_pgstac_secret_arn: Optional[str] = Field(
        None,
        description="Name or ARN of the AWS Secret containing database connection parameters",
    )

    stac_root_path: str = Field(
        "",
        description="Optional path prefix to add to all api endpoints",
    )

    raster_root_path: str = Field(
        "",
        description="Optional path prefix to add to all raster endpoints",
    )

    custom_host: str = Field(
        None,
        description="Complete url of custom host including subdomain. When provided, override host in api integration",
    )

<<<<<<< HEAD
    userpool_id: str = Field(description="The Cognito Userpool used for authentication")
    cognito_domain: Optional[AnyHttpUrl] = Field(
        description="The base url of the Cognito domain for authorization and token urls"
    )
    client_id: str = Field(description="The Cognito APP client ID")
    client_secret: str = Field("", description="The Cognito APP client secret")
=======
    project_name: Optional[str] = Field(
        "VEDA (Visualization, Exploration, and Data Analysis)",
        description="Name of the STAC Catalog",
    )

    project_description: Optional[str] = Field(
        "VEDA (Visualization, Exploration, and Data Analysis) is NASA's open-source Earth Science platform in the cloud.",
        description="Description of the STAC Catalog",
    )
>>>>>>> 3a20ef2a

    class Config:
        """model config"""

        env_file = ".env"
        env_prefix = "VEDA_"


veda_stac_settings = vedaSTACSettings()<|MERGE_RESOLUTION|>--- conflicted
+++ resolved
@@ -34,14 +34,12 @@
         description="Complete url of custom host including subdomain. When provided, override host in api integration",
     )
 
-<<<<<<< HEAD
     userpool_id: str = Field(description="The Cognito Userpool used for authentication")
     cognito_domain: Optional[AnyHttpUrl] = Field(
         description="The base url of the Cognito domain for authorization and token urls"
     )
     client_id: str = Field(description="The Cognito APP client ID")
     client_secret: str = Field("", description="The Cognito APP client secret")
-=======
     project_name: Optional[str] = Field(
         "VEDA (Visualization, Exploration, and Data Analysis)",
         description="Name of the STAC Catalog",
@@ -51,7 +49,6 @@
         "VEDA (Visualization, Exploration, and Data Analysis) is NASA's open-source Earth Science platform in the cloud.",
         description="Description of the STAC Catalog",
     )
->>>>>>> 3a20ef2a
 
     class Config:
         """model config"""
