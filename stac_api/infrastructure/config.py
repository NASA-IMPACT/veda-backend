--- conflicted
+++ resolved
@@ -2,17 +2,6 @@
 from typing import Dict, Optional
 
 from pydantic import BaseSettings, Field
-
-
-class MyConfig(BaseSettings.Config):
-    """Custom config class that support multiple env_prefixes"""
-
-    @classmethod
-    def prepare_field(cls, field) -> None:
-        """Workaround to not overwrite ENV_PREFIX"""
-        if "env_names" in field.field_info.extra:
-            return
-        return super().prepare_field(field)
 
 
 class vedaSTACSettings(BaseSettings):
@@ -34,7 +23,6 @@
         description="Optional path prefix to add to all api endpoints",
     )
 
-<<<<<<< HEAD
     custom_host: str = Field(
         None,
         description="Complete url of custom host including subdomain. When provided, override host in api integration",
@@ -46,40 +34,4 @@
         env_file = ".env"
         env_prefix = "VEDA_"
 
-
-class Settings(vedaSTACSettings):
-    """Application Settings"""
-
-    host: Optional[str] = Field(
-        "",
-        description="Optional host to send to stac api",  # stac api populates the urls in the catalog based on this
-    )
-
-=======
-    class Config(MyConfig):
-        """model config"""
-
-        env_file = ".env"
-        env_prefix = "VEDA_STAC_"
-
-
-class Settings(vedaSTACSettings):
-    """Application Settings"""
-
-    host: Optional[str] = Field(
-        "",
-        description="Optional host to send to stac api",  # stac api populates the urls in the catalog based on this
-    )
-
->>>>>>> 95342798
-    class Config(MyConfig):
-        "Model config"
-        env_prefix = "VEDA_"
-
-
-<<<<<<< HEAD
-veda_stac_settings = Settings()
-print(veda_stac_settings)
-=======
-veda_stac_settings = Settings()
->>>>>>> 95342798
+veda_stac_settings = vedaSTACSettings()