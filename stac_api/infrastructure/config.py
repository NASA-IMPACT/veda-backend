--- conflicted
+++ resolved
@@ -34,16 +34,7 @@
         description="Optional path prefix to add to all api endpoints",
     )
 
-<<<<<<< HEAD
     class Config(MyConfig):
-=======
-    host: Optional[str] = Field(
-        "",
-        description="Optional host to send to stac api",  # stac api populates the urls in the catalog based on this
-    )
-
-    class Config:
->>>>>>> 6f3474b6
         """model config"""
 
         env_file = ".env"
@@ -63,5 +54,4 @@
         env_prefix = "VEDA_"
 
 
-veda_stac_settings = Settings()
-print(veda_stac_settings)+veda_stac_settings = Settings()