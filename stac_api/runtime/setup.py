--- conflicted
+++ resolved
@@ -12,11 +12,7 @@
     "stac-fastapi.api~=5.0",
     "stac-fastapi.types~=5.0",
     "stac-fastapi.extensions~=5.0",
-<<<<<<< HEAD
-    "stac-fastapi.pgstac~=5.0",
-=======
     "stac-fastapi.pgstac>=5.0.3,<6.0",
->>>>>>> 404c2b5c
     "jinja2>=2.11.2,<4.0.0",
     "starlette-cramjam>=0.3.2,<0.4",
     "importlib_resources>=1.1.0;python_version<='3.11'",  # https://github.com/cogeotiff/rio-tiler/pull/379
