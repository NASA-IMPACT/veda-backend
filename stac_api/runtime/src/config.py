"""API settings.
Based on https://github.com/developmentseed/eoAPI/tree/master/src/eoapi/stac"""

import base64
import json
from functools import lru_cache
from typing import Optional

import boto3
from pydantic import AnyHttpUrl, Field, field_validator
from pydantic_settings import BaseSettings, SettingsConfigDict

from fastapi.responses import ORJSONResponse
from stac_fastapi.api.models import (
    ItemCollectionUri,
    create_get_request_model,
    create_post_request_model,
    create_request_model,
)

# from stac_fastapi.pgstac.extensions import QueryExtension
from stac_fastapi.extensions.core import (
    CollectionSearchExtension,
    CollectionSearchFilterExtension,
    FieldsExtension,
    FilterExtension,
    FreeTextExtension,
    ItemCollectionFilterExtension,
    OffsetPaginationExtension,
    SortExtension,
    TokenPaginationExtension,
    TransactionExtension,
)
from stac_fastapi.extensions.core.fields import FieldsConformanceClasses
from stac_fastapi.extensions.core.free_text import FreeTextConformanceClasses
from stac_fastapi.extensions.core.query import QueryConformanceClasses
from stac_fastapi.extensions.core.sort import SortConformanceClasses
from stac_fastapi.extensions.third_party import BulkTransactionExtension
from stac_fastapi.pgstac.config import PostgresSettings, Settings
<<<<<<< HEAD
=======
from stac_fastapi.pgstac.extensions import QueryExtension
from stac_fastapi.pgstac.extensions.filter import FiltersClient
>>>>>>> 404c2b5c
from stac_fastapi.pgstac.transactions import BulkTransactionsClient, TransactionsClient
from stac_fastapi.pgstac.types.search import PgstacSearch


@lru_cache()
def get_secret_dict(secret_name: str):
    """Retrieve secrets from AWS Secrets Manager

    Args:
        secret_name (str): name of aws secrets manager secret containing database connection secrets
        profile_name (str, optional): optional name of aws profile for use in debugger only

    Returns:
        secrets (dict): decrypted secrets in dict
    """

    # Create a Secrets Manager client
    session = boto3.session.Session()
    client = session.client(service_name="secretsmanager")

    get_secret_value_response = client.get_secret_value(SecretId=secret_name)

    if "SecretString" in get_secret_value_response:
        return json.loads(get_secret_value_response["SecretString"])
    else:
        return json.loads(base64.b64decode(get_secret_value_response["SecretBinary"]))


class _ApiSettings(Settings):
    """API settings"""

    project_name: Optional[str] = "veda"
    project_description: Optional[str] = None
    cors_origins: str = "*"
    cachecontrol: str = "max-age=30,must-revalidate,s-maxage=604800"
    debug: bool = False
    root_path: Optional[str] = None
    pgstac_secret_arn: Optional[str] = None
    stage: Optional[str] = None
    client_id: Optional[str] = Field(None, description="Auth client ID")
    openid_configuration_url: Optional[AnyHttpUrl] = Field(
        None, description="OpenID config url"
    )
    enable_transactions: bool = Field(
        False, description="Whether to enable transactions"
    )

    @field_validator("cors_origins")
    @classmethod
    def parse_cors_origin(cls, v):
        """Parse CORS origins."""
        return [origin.strip() for origin in v.split(",")]

    @property
    def postgres_settings(self) -> PostgresSettings:
        """Load postgres connection params from AWS secret."""
        if self.pgstac_secret_arn:
            secret = get_secret_dict(self.pgstac_secret_arn)
            return PostgresSettings(
                postgres_host_reader=secret["host"],
                postgres_host_writer=secret["host"],
                postgres_dbname=secret["dbname"],
                postgres_user=secret["username"],
                postgres_pass=secret["password"],
                postgres_port=secret["port"],
            )
        return PostgresSettings()

    model_config = SettingsConfigDict(
        env_file=".env", env_prefix="VEDA_STAC_", extra="ignore"
    )


@lru_cache()
def ApiSettings() -> _ApiSettings:
    """
    This function returns a cached instance of the APISettings object.
    Caching is used to prevent re-reading the environment every time the API settings are used in an endpoint.
    If you want to change an environment variable and reset the cache (e.g., during testing), this can be done
    using the `lru_cache` instance method `get_api_settings.cache_clear()`.

    From https://github.com/dmontagu/fastapi-utils/blob/af95ff4a8195caaa9edaa3dbd5b6eeb09691d9c7/fastapi_utils/api_settings.py#L60-L69
    """
    return _ApiSettings()


api_settings = ApiSettings()


class _TilesApiSettings(BaseSettings):
    """Tile API settings"""

    titiler_endpoint: Optional[str] = None
    model_config = SettingsConfigDict(env_file=".env", extra="ignore")


@lru_cache()
def TilesApiSettings() -> _TilesApiSettings:
    """
    This function returns a cached instance of the TilesApiSettings object.
    Caching is used to prevent re-reading the environment every time the API settings are used in an endpoint.

    """
    return _TilesApiSettings()


# stac-fastapi-pgstac app.py example for configuring extensions https://github.com/stac-utils/stac-fastapi-pgstac/blob/5.0.3/stac_fastapi/pgstac/app.py
application_extensions = []

# TODO this was extensions = [
# /search models
search_extensions = [
    FieldsExtension(),
    FilterExtension(),
    QueryExtension(),
    SortExtension(),
    TokenPaginationExtension(),
]
post_request_model = create_post_request_model(
    search_extensions, base_model=PgstacSearch
)
get_request_model = create_get_request_model(search_extensions)
application_extensions.extend(search_extensions)

# /collections model
cs_extensions = [
    QueryExtension(conformance_classes=[QueryConformanceClasses.COLLECTIONS]),
    SortExtension(conformance_classes=[SortConformanceClasses.COLLECTIONS]),
    FieldsExtension(conformance_classes=[FieldsConformanceClasses.COLLECTIONS]),
    CollectionSearchFilterExtension(client=FiltersClient()),
    FreeTextExtension(
        conformance_classes=[FreeTextConformanceClasses.COLLECTIONS],
    ),
    OffsetPaginationExtension(),
]
collection_search_extension = CollectionSearchExtension.from_extensions(cs_extensions)
collections_get_request_model = collection_search_extension.GET
application_extensions.append(collection_search_extension)

# /collections/{collectionId}/items model
items_get_request_model = ItemCollectionUri
itm_col_extensions = [
    QueryExtension(
        conformance_classes=[QueryConformanceClasses.ITEMS],
    ),
    SortExtension(
        conformance_classes=[SortConformanceClasses.ITEMS],
    ),
    FieldsExtension(conformance_classes=[FieldsConformanceClasses.ITEMS]),
    ItemCollectionFilterExtension(client=FiltersClient()),
    TokenPaginationExtension(),
]
items_get_request_model = create_request_model(
    model_name="ItemCollectionUri",
    base_model=ItemCollectionUri,
    extensions=itm_col_extensions,
    request_type="GET",
)
application_extensions.extend(itm_col_extensions)

if api_settings.enable_transactions:
<<<<<<< HEAD
    extensions.extend(
        [
            BulkTransactionExtension(client=BulkTransactionsClient()),
            TransactionExtension(
                client=TransactionsClient(),
                settings=api_settings,
                response_class=ORJSONResponse,
            ),
        ]
    )
post_request_model = create_post_request_model(extensions, base_model=PgstacSearch)
get_request_model = create_get_request_model(extensions)
=======
    transactions_model = [
        BulkTransactionExtension(client=BulkTransactionsClient()),
        TransactionExtension(
            client=TransactionsClient(),
            settings=api_settings,
            response_class=ORJSONResponse,
        ),
    ]
    application_extensions.extend(transactions_model)
>>>>>>> 404c2b5c
<|MERGE_RESOLUTION|>--- conflicted
+++ resolved
@@ -37,11 +37,8 @@
 from stac_fastapi.extensions.core.sort import SortConformanceClasses
 from stac_fastapi.extensions.third_party import BulkTransactionExtension
 from stac_fastapi.pgstac.config import PostgresSettings, Settings
-<<<<<<< HEAD
-=======
 from stac_fastapi.pgstac.extensions import QueryExtension
 from stac_fastapi.pgstac.extensions.filter import FiltersClient
->>>>>>> 404c2b5c
 from stac_fastapi.pgstac.transactions import BulkTransactionsClient, TransactionsClient
 from stac_fastapi.pgstac.types.search import PgstacSearch
 
@@ -203,20 +200,6 @@
 application_extensions.extend(itm_col_extensions)
 
 if api_settings.enable_transactions:
-<<<<<<< HEAD
-    extensions.extend(
-        [
-            BulkTransactionExtension(client=BulkTransactionsClient()),
-            TransactionExtension(
-                client=TransactionsClient(),
-                settings=api_settings,
-                response_class=ORJSONResponse,
-            ),
-        ]
-    )
-post_request_model = create_post_request_model(extensions, base_model=PgstacSearch)
-get_request_model = create_get_request_model(extensions)
-=======
     transactions_model = [
         BulkTransactionExtension(client=BulkTransactionsClient()),
         TransactionExtension(
@@ -225,5 +208,4 @@
             response_class=ORJSONResponse,
         ),
     ]
-    application_extensions.extend(transactions_model)
->>>>>>> 404c2b5c
+    application_extensions.extend(transactions_model)