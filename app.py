--- conflicted
+++ resolved
@@ -11,26 +11,6 @@
 from raster_api.infrastructure.construct import RasterApiLambdaConstruct
 from stac_api.infrastructure.construct import StacApiLambdaConstruct
 
-<<<<<<< HEAD
-# App configuration
-load_dotenv()
-stage = os.environ["STAGE"].lower()
-app_name = "delta-backend"
-# Account and region are required env vars for a stack that uses an existing VPC
-try:
-    vpc_id = os.environ["VPC_ID"]
-    existing_vpc = True
-    # If deploying to existing VPC, default stack account and region are required
-    cdk_env = {
-        "account": os.environ["CDK_DEFAULT_ACCOUNT"],
-        "region": os.environ["CDK_DEFAULT_REGION"],
-    }
-except KeyError:
-    existing_vpc = False
-    cdk_env = {}
-
-=======
->>>>>>> cfe13857
 app = App()
 
 
