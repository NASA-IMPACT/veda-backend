--- conflicted
+++ resolved
@@ -19,6 +19,7 @@
         "@aws-cdk/core:bootstrapQualifier", veda_app_settings.bootstrap_qualifier
     )
 
+
 class VedaStack(Stack):
     """CDK stack for the veda-backend stack."""
 
@@ -27,10 +28,12 @@
         super().__init__(scope, construct_id, **kwargs)
 
         if veda_app_settings.permissions_boundary_policy_name:
-            permissions_boundary_policy = aws_iam.ManagedPolicy.from_managed_policy_name(
-                self,
-                "permissions-boundary",
-                veda_app_settings.permissions_boundary_policy_name,
+            permissions_boundary_policy = (
+                aws_iam.ManagedPolicy.from_managed_policy_name(
+                    self,
+                    "permissions-boundary",
+                    veda_app_settings.permissions_boundary_policy_name,
+                )
             )
             aws_iam.PermissionsBoundary.of(self).apply(permissions_boundary_policy)
             Aspects.of(self).add(PermissionsBoundaryAspect(permissions_boundary_policy))
@@ -123,14 +126,9 @@
     if value:
         Tags.of(app).add(key=key, value=value)
 
-<<<<<<< HEAD
 if veda_app_settings.bootstrap_qualifier:
     app.node.set_context(
         "@aws-cdk/core:bootstrapQualifier", veda_app_settings.bootstrap_qualifier
     )
 
-app.synth()
-=======
-app.synth()
-
->>>>>>> d335ef63
+app.synth()