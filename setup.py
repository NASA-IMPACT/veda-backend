"""Setup delta-backend."""

from setuptools import find_packages, setup

with open("README.md") as f:
    long_description = f.read()


extra_reqs = {
    "dev": ["pre-commit", "python-dotenv"],
    "deploy": [
        "aws-cdk-lib<3.0.0,>=2.15.0",
        "constructs>=10.0.0,<11.0.0",
        "aws-cdk.aws_apigatewayv2_alpha~=2.15.0a0",
        "aws_cdk.aws_apigatewayv2_integrations_alpha~=2.15.0a0",
        "pydantic",
    ],
    "test": [
        "pytest",
        "pytest-asyncio",
        "httpx",
        "pypgstac==0.6.6",
<<<<<<< HEAD
        "psycopg[binary, pool]"
=======
        "psycopg[binary, pool]",
>>>>>>> 9a6b0376
    ],
}


setup(
    name="delta-backend",
    version="0.6.2",
    description="",
    long_description=long_description,
    long_description_content_type="text/markdown",
    python_requires=">=3",
    classifiers=[
        "Intended Audience :: Information Technology",
        "Intended Audience :: Science/Research",
        "License :: OSI Approved :: BSD License",
        "Programming Language :: Python :: 3",
        "Programming Language :: Python :: 3.8",
    ],
    keywords="",
    author="Development Seed",
    author_email="info@developmentseed.org",
    url="https://github.com/NASA-IMPACT/delta-backend",
    license="MIT",
    packages=find_packages(exclude=["ez_setup", "examples", "tests"]),
    package_data={"delta-backend": ["templates/*.html", "templates/*.xml"]},
    include_package_data=True,
    zip_safe=False,
    install_requires=[],
    extras_require=extra_reqs,
)<|MERGE_RESOLUTION|>--- conflicted
+++ resolved
@@ -20,11 +20,7 @@
         "pytest-asyncio",
         "httpx",
         "pypgstac==0.6.6",
-<<<<<<< HEAD
-        "psycopg[binary, pool]"
-=======
         "psycopg[binary, pool]",
->>>>>>> 9a6b0376
     ],
 }
 
