"""
CDK construct for delta-backend VPC.
"""
from typing import Optional

from aws_cdk import CfnOutput, aws_ec2
from constructs import Construct

from .config import dev_vpc_settings, prod_vpc_settings, staging_vpc_settings


# https://github.com/aws-samples/aws-cdk-examples/tree/master/python/new-vpc-alb-asg-mysql
# https://github.com/aws-samples/aws-cdk-examples/tree/master/python/docker-app-with-asg-alb
class VpcConstruct(Construct):
    """CDK construct for delta-abckend VPC."""

    def __init__(
        self,
        scope: Construct,
        construct_id: str,
        stage: str,
        vpc_id: Optional[str] = None,
    ) -> None:
        """Initialized construct."""
<<<<<<< HEAD
        super().__init__(scope, construct_id, **kwargs)

        public_subnet = aws_ec2.SubnetConfiguration(
            name="public",
            subnet_type=aws_ec2.SubnetType.PUBLIC,
            cidr_mask=24,
        )
        private_subnet = aws_ec2.SubnetConfiguration(
            name="private",
            subnet_type=aws_ec2.SubnetType.PRIVATE_WITH_NAT,
            cidr_mask=24,
        )
        # Isolated subnet config if needed
        # isolated_subnet = aws_ec2.SubnetConfiguration(
        #     name="isolated",
        #     subnet_type=aws_ec2.SubnetType.PRIVATE_ISOLATED,
        #     cidr_mask=28,
        # )

        self.vpc = aws_ec2.Vpc(
            self,
            "vpc",
            max_azs=2,
            cidr="10.10.0.0/16",
            subnet_configuration=[public_subnet, private_subnet],
            nat_gateways=1 # share nat gateway across private subnets
        )

        interface_endpoints = [
            (
                "secretsmanager",
                aws_ec2.InterfaceVpcEndpointAwsService.SECRETS_MANAGER,
            ),
            (
                "cloudwatch-logs",
                aws_ec2.InterfaceVpcEndpointAwsService.CLOUDWATCH_LOGS,
            ),
        ]
        for (id, service) in interface_endpoints:
            self.vpc.add_interface_endpoint(id, service=service)

        gateway_endpoints = [("s3", aws_ec2.GatewayVpcEndpointAwsService.S3)]
        for (id, service) in gateway_endpoints:
            self.vpc.add_gateway_endpoint(id, service=service)
=======
        super().__init__(scope, construct_id)

        # Get existing VPC if provided
        if vpc_id:
            self.vpc = aws_ec2.Vpc.from_lookup(
                self,
                "vpc",
                vpc_id=vpc_id,
            )
        # Or create a new VPC using the deployment stage configuration
        else:
            # Union of pydantic base settings is unpredictable so set stage settings conditionally
            if stage == "prod":
                delta_vpc_settings = prod_vpc_settings
            elif stage == "staging":
                delta_vpc_settings = staging_vpc_settings
            else:
                delta_vpc_settings = dev_vpc_settings

            public_subnet = aws_ec2.SubnetConfiguration(
                name="public",
                subnet_type=aws_ec2.SubnetType.PUBLIC,
                cidr_mask=delta_vpc_settings.public_mask,
            )
            private_subnet = aws_ec2.SubnetConfiguration(
                name="private",
                subnet_type=aws_ec2.SubnetType.PRIVATE_WITH_NAT,
                cidr_mask=delta_vpc_settings.private_mask,
            )

            self.vpc = aws_ec2.Vpc(
                self,
                "vpc",
                max_azs=delta_vpc_settings.max_azs,
                cidr=delta_vpc_settings.cidr,
                subnet_configuration=[public_subnet, private_subnet],
                nat_gateways=delta_vpc_settings.nat_gateways,
            )

            interface_endpoints = [
                (
                    "secretsmanager",
                    aws_ec2.InterfaceVpcEndpointAwsService.SECRETS_MANAGER,
                ),
                (
                    "cloudwatch-logs",
                    aws_ec2.InterfaceVpcEndpointAwsService.CLOUDWATCH_LOGS,
                ),
            ]
            for (id, service) in interface_endpoints:
                self.vpc.add_interface_endpoint(id, service=service)

            gateway_endpoints = [("s3", aws_ec2.GatewayVpcEndpointAwsService.S3)]
            for (id, service) in gateway_endpoints:
                self.vpc.add_gateway_endpoint(id, service=service)
>>>>>>> 0e1b1eb9

        CfnOutput(self, "vpc-id", value=self.vpc.vpc_id)<|MERGE_RESOLUTION|>--- conflicted
+++ resolved
@@ -22,52 +22,6 @@
         vpc_id: Optional[str] = None,
     ) -> None:
         """Initialized construct."""
-<<<<<<< HEAD
-        super().__init__(scope, construct_id, **kwargs)
-
-        public_subnet = aws_ec2.SubnetConfiguration(
-            name="public",
-            subnet_type=aws_ec2.SubnetType.PUBLIC,
-            cidr_mask=24,
-        )
-        private_subnet = aws_ec2.SubnetConfiguration(
-            name="private",
-            subnet_type=aws_ec2.SubnetType.PRIVATE_WITH_NAT,
-            cidr_mask=24,
-        )
-        # Isolated subnet config if needed
-        # isolated_subnet = aws_ec2.SubnetConfiguration(
-        #     name="isolated",
-        #     subnet_type=aws_ec2.SubnetType.PRIVATE_ISOLATED,
-        #     cidr_mask=28,
-        # )
-
-        self.vpc = aws_ec2.Vpc(
-            self,
-            "vpc",
-            max_azs=2,
-            cidr="10.10.0.0/16",
-            subnet_configuration=[public_subnet, private_subnet],
-            nat_gateways=1 # share nat gateway across private subnets
-        )
-
-        interface_endpoints = [
-            (
-                "secretsmanager",
-                aws_ec2.InterfaceVpcEndpointAwsService.SECRETS_MANAGER,
-            ),
-            (
-                "cloudwatch-logs",
-                aws_ec2.InterfaceVpcEndpointAwsService.CLOUDWATCH_LOGS,
-            ),
-        ]
-        for (id, service) in interface_endpoints:
-            self.vpc.add_interface_endpoint(id, service=service)
-
-        gateway_endpoints = [("s3", aws_ec2.GatewayVpcEndpointAwsService.S3)]
-        for (id, service) in gateway_endpoints:
-            self.vpc.add_gateway_endpoint(id, service=service)
-=======
         super().__init__(scope, construct_id)
 
         # Get existing VPC if provided
@@ -123,6 +77,5 @@
             gateway_endpoints = [("s3", aws_ec2.GatewayVpcEndpointAwsService.S3)]
             for (id, service) in gateway_endpoints:
                 self.vpc.add_gateway_endpoint(id, service=service)
->>>>>>> 0e1b1eb9
 
         CfnOutput(self, "vpc-id", value=self.vpc.vpc_id)