from typing import Dict

import src.auth as auth
import src.dependencies as dependencies
import src.schemas as schemas
import src.services as services
from aws_lambda_powertools.metrics import MetricUnit
from src.collection_publisher import CollectionPublisher, ItemPublisher
from src.config import settings
from src.doc import DESCRIPTION
from src.monitoring import LoggerRouteHandler, logger, metrics, tracer

from fastapi import APIRouter, Depends, FastAPI, HTTPException
from fastapi.exceptions import RequestValidationError
from fastapi.responses import JSONResponse
from fastapi.security import OAuth2PasswordRequestForm
from starlette.requests import Request

app = FastAPI(
    title="VEDA Ingestion API",
    description=DESCRIPTION,
    license_info={
        "name": "Apache 2.0",
        "url": "https://www.apache.org/licenses/LICENSE-2.0.html",
    },
    contact={"url": "https://github.com/NASA-IMPACT/veda-backend"},
    root_path=settings.root_path,
    openapi_url="/openapi.json",
    docs_url="/docs",
<<<<<<< HEAD
    swagger_ui_init_oauth={
        "appName": "Cognito",
        "clientId": settings.client_id,
        "usePkceWithAuthorizationCodeGrant": True,
    },
=======
    router=APIRouter(route_class=LoggerRouteHandler),
>>>>>>> 9f0289b4
)


collection_publisher = CollectionPublisher()
item_publisher = ItemPublisher()


@app.get(
    "/ingestions", response_model=schemas.ListIngestionResponse, tags=["Ingestion"]
)
async def list_ingestions(
    list_request: schemas.ListIngestionRequest = Depends(),
    db: services.Database = Depends(dependencies.get_db),
):
    """
    Lists the STAC items from ingestion.
    """
    return db.fetch_many(
        status=list_request.status, next=list_request.next, limit=list_request.limit
    )


@app.post(
    "/ingestions",
    response_model=schemas.Ingestion,
    tags=["Ingestion"],
    status_code=201,
)
async def enqueue_ingestion(
    item: schemas.AccessibleItem,
    username: str = Depends(auth.validated_token),
    db: services.Database = Depends(dependencies.get_db),
) -> schemas.Ingestion:
    """
    Queues a STAC item for ingestion.
    """
    return schemas.Ingestion(
        id=item.id,
        created_by=username,
        item=item,
        status=schemas.Status.queued,
    ).enqueue(db)


@app.get(
    "/ingestions/{ingestion_id}",
    response_model=schemas.Ingestion,
    tags=["Ingestion"],
)
def get_ingestion(
    ingestion: schemas.Ingestion = Depends(dependencies.fetch_ingestion),
) -> schemas.Ingestion:
    """
    Gets the status of an ingestion.
    """
    return ingestion


@app.patch(
    "/ingestions/{ingestion_id}",
    response_model=schemas.Ingestion,
    tags=["Ingestion"],
)
def update_ingestion(
    update: schemas.UpdateIngestionRequest,
    ingestion: schemas.Ingestion = Depends(dependencies.fetch_ingestion),
    db: services.Database = Depends(dependencies.get_db),
):
    """
    Updates the STAC item with the provided item.
    """
    updated_item = ingestion.copy(update=update.dict(exclude_unset=True))
    return updated_item.save(db)


@app.delete(
    "/ingestions/{ingestion_id}",
    response_model=schemas.Ingestion,
    tags=["Ingestion"],
)
def cancel_ingestion(
    ingestion: schemas.Ingestion = Depends(dependencies.fetch_ingestion),
    db: services.Database = Depends(dependencies.get_db),
) -> schemas.Ingestion:
    """
    Cancels an ingestion in queued state."""
    if ingestion.status != schemas.Status.queued:
        raise HTTPException(
            status_code=400,
            detail=(
                "Unable to delete ingestion if status is not "
                f"{schemas.Status.queued}"
            ),
        )
    return ingestion.cancel(db)


@app.post(
    "/collections",
    tags=["Collection"],
    status_code=201,
    dependencies=[Depends(auth.validated_token)],
)
def publish_collection(collection: schemas.DashboardCollection):
    """
    Publish a collection to the STAC database.
    """
    # pgstac create collection
    try:
        collection_publisher.ingest(collection)
        return {f"Successfully published: {collection.id}"}
    except Exception as e:
        raise HTTPException(
            status_code=400,
            detail=(f"Unable to publish collection: {e}"),
        )


@app.delete(
    "/collections/{collection_id}",
    tags=["Collection"],
    dependencies=[Depends(auth.validated_token)],
)
def delete_collection(collection_id: str):
    """
    Delete a collection from the STAC database.
    """
    try:
        collection_publisher.delete(collection_id=collection_id)
        return {f"Successfully deleted: {collection_id}"}
    except Exception as e:
        print(e)
        raise HTTPException(status_code=400, detail=(f"{e}"))


@app.post(
    "/items",
    tags=["Items"],
    status_code=201,
    dependencies=[Depends(auth.validated_token)],
)
def publish_item(item: schemas.Item):
    """
    Publish an item to the STAC database.
    """
    # pgstac create item
    try:
        item_publisher.ingest(item)
        return {f"Successfully published: {item.id}"}
    except Exception as e:
        raise HTTPException(
            status_code=400,
            detail=(f"Unable to publish item: {e}"),
        )


@app.post("/token", tags=["Auth"], response_model=schemas.AuthResponse)
async def get_token(
    form_data: OAuth2PasswordRequestForm = Depends(),
) -> Dict:
    """
    Get token from username and password
    """
    try:
        return auth.authenticate_and_get_token(
            form_data.username,
            form_data.password,
            settings.userpool_id,
            settings.client_id,
            settings.client_secret,
        )
    except Exception as e:
        raise HTTPException(
            status_code=500,
            detail=(f"Unable to get token: {e}"),
        )


@app.get("/auth/me", tags=["Auth"])
def who_am_i(claims=Depends(auth.validated_token)):
    """
    Return claims for the provided JWT
    """
    return claims


# If the correlation header is used in the UI, we can analyze traces that originate from a given user or client
@app.middleware("http")
async def add_correlation_id(request: Request, call_next):
    """Add correlation ids to all requests and subsequent logs/traces"""
    # Get correlation id from X-Correlation-Id header if provided
    corr_id = request.headers.get("x-correlation-id")
    if not corr_id:
        try:
            # If empty, use request id from aws context
            corr_id = request.scope["aws.context"].aws_request_id
        except KeyError:
            # If empty, use uuid
            corr_id = "local"

    # Add correlation id to logs
    logger.set_correlation_id(corr_id)

    # Add correlation id to traces
    tracer.put_annotation(key="correlation_id", value=corr_id)

    response = await tracer.capture_method(call_next)(request)
    # Return correlation header in response
    response.headers["X-Correlation-Id"] = corr_id
    logger.info("Request completed")
    return response


# exception handling
@app.exception_handler(RequestValidationError)
async def validation_exception_handler(request, exc):
    return JSONResponse(str(exc), status_code=422)


@app.exception_handler(Exception)
async def general_exception_handler(request, err):
    """Handle exceptions that aren't caught elsewhere"""
    metrics.add_metric(name="UnhandledExceptions", unit=MetricUnit.Count, value=1)
    logger.exception("Unhandled exception")
    return JSONResponse(status_code=500, content={"detail": "Internal Server Error"})<|MERGE_RESOLUTION|>--- conflicted
+++ resolved
@@ -27,15 +27,12 @@
     root_path=settings.root_path,
     openapi_url="/openapi.json",
     docs_url="/docs",
-<<<<<<< HEAD
     swagger_ui_init_oauth={
         "appName": "Cognito",
         "clientId": settings.client_id,
         "usePkceWithAuthorizationCodeGrant": True,
     },
-=======
     router=APIRouter(route_class=LoggerRouteHandler),
->>>>>>> 9f0289b4
 )
 
 
