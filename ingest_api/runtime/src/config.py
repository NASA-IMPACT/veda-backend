--- conflicted
+++ resolved
@@ -13,15 +13,11 @@
 class Settings(BaseSettings):
     dynamodb_table: str
 
-<<<<<<< HEAD
-    data_access_role_arn: AwsArn = Field(  # type: ignore
-=======
     jwks_url: Optional[AnyHttpUrl] = Field(
         description="URL of JWKS, e.g. https://cognito-idp.{region}.amazonaws.com/{userpool_id}/.well-known/jwks.json"  # noqa
     )
 
     data_access_role_arn: Optional[AwsArn] = Field(  # type: ignore
->>>>>>> c55e375c
         description="ARN of AWS Role used to validate access to S3 data"
     )
 
