# delta-backend
This project deploys a complete backend for a [SpatioTemporal Asset Catalog](https://stacspec.org/) including a postgres database, a metadata API, and raster tiling API. Delta-backend is a non-forked version of the [eoAPI](https://github.com/developmentseed/eoAPI) demo project. Delta-backend is decoupled from the demo project to selectively incorporate new stable functionality from the fast moving development in eoAPI while providing a continuous baseline for delta-backend users and to support project specific business and deployment logic.

The primary tools employed in the [eoAPI demo](https://github.com/developmentseed/eoAPI) and this project are:
- [stac-spec](https://github.com/radiantearth/stac-spec)
- [stac-api-spec](https://github.com/radiantearth/stac-api-spec)
- [stac-fastapi](https://github.com/stac-utils/stac-fastapi)
- [pgstac](https://github.com/stac-utils/pgstac)
- [titiler](https://github.com/developmentseed/titiler)
- [titiler-pgstac](https://github.com/stac-utils/titiler-pgstac)

## Deployment
### Overview
TODO

### Other Documentation
#### Tooling
- [CDK Documentation] (https://docs.aws.amazon.com/cdk/v2/guide/getting_started.html)

### Prerequisites
#### All Deployments
##### Tooling
-[AWS CLI](https://docs.aws.amazon.com/cli/latest/userguide/cli-chap-getting-started.html)
-[AWS CDK](https://docs.aws.amazon.com/cdk/v2/guide/getting_started.html#getting_started_install)
#### Local Deployment
##### Tooling 
-[Docker](https://docs.docker.com/get-docker/)
#### Cloud deployment
##### Tooling 
TODO
##### Access
- Kion
- Stuff + Things?

### Enviroment variables

An [.example.env](.example.env) template is supplied for for local deployments. If updating an existing deployment, it is essential to check the most current values for these variables by fetching these values from AWS Secrets Manager. The environment secrets are named `delta-backend/<stage>-env`, for example the `dev` stack environment variables secret is named `delta-backend/dev-env`.

| Name | Explanation |
| --- | --- |
| `APP_NAME` | Optional app name used to name stack and resources, defaults to `delta-backend` |
| `STAGE` | **REQUIRED** Deployment stage used to name stack and resources, i.e. `dev`, `staging`, `prod` |
| `VPC_ID` | Optional resource identifier of VPC, if none a new VPC with public and private subnets will be provisioned. |
| `PERMISSIONS_BOUNDARY_POLICY` | Optional name of IAM policy to define stack permissions boundary |
| `CDK_DEFAULT_ACCOUNT` | When deploying from a local machine the AWS account id is required to deploy to an exiting VPC |
| `CDK_DEFAULT_REGION` | When deploying from a local machine the AWS region id is required to deploy to an exiting VPC |
| `DELTA_DB_PGSTAC_VERSION` | **REQUIRED** version of PgStac database, i.e. 0.5 |
| `DELTA_DB_SCHEMA_VERSION` | **REQUIRED** The version of the custom delta-backend schema, i.e. 0.1.1 |
| `DELTA_DB_SNAPSHOT_ID` | **Once used always REQUIRED** Optional RDS snapshot identifier to initialize RDS from a snapshot |
| `DELTA_DB_PRIVATE_SUBNETS` | Optional boolean to deploy database to private subnet |
| `DELTA_DOMAIN_HOSTED_ZONE_ID` | Optional Route53 zone identifier if using a custom domain name |
| `DELTA_DOMAIN_HOSTED_ZONE_NAME` | Optional custom domain name, i.e. delta-backend.xyz |
| `DELTA_DOMAIN_ALT_HOSTED_ZONE_ID` | Optional second Route53 zone identifier if using a custom domain name |
| `DELTA_DOMAIN_ALT_HOSTED_ZONE_NAME` | Optional second custom domain name, i.e. alt-delta-backend.xyz |
| `DELTA_DOMAIN_API_PREFIX` | Optional domain prefix override supports using a custom prefix instead of the STAGE variabe (an alternate version of the stack can be deployed with a unique STAGE=altprod and after testing prod API traffic can be cut over to the alternate version of the stack by setting the prefix to prod) |
| `DELTA_RASTER_ENABLE_MOSAIC_SEARCH` | Optional deploy the raster API with the mosaic/list endpoint TRUE/FALSE |

### CDK context
Currently a named version of the CDK toolkit is used for deployments. To use the default CDK toolkit bootstrapped for the account, remove `"@aws-cdk/core:bootstrapQualifier"` from the `"context"` in [`cdk.json`](cdk.json).

<<<<<<< HEAD
### Deploying the delta-backend
#### Local Docker Deployment
TODO

#### Cloud deployment
- Install prerequisites (see above)
```bash
nvm install 17
node --version
npm install --location=global aws-cdk
python3 -m pip install --upgrade pip
```
- Install ???, Perform CDK Synth and Deploy
```bash
=======
### CDK deployment

```bash
nvm install 17
nvm use 17
node --version
npm install --location=global aws-cdk
python3 -m pip install --upgrade pip
>>>>>>> 41aa5d0a
python3 -m pip install -e ".[dev,deploy,test]"
cdk synth
cdk deploy
```

<<<<<<< HEAD
##### Checking status
After logging in to the console at https://<account number>.signin.aws.amazon.com/console the status of the CloudFormation stack can be viewed here: https://<aws-region>.console.aws.amazon.com/cloudformation/home.

The Cloudformation stack name is the combination of the app name and deployment stage environment variables https://github.com/NASA-IMPACT/delta-backend/blob/develop/config.py#L11

### Gotchas
#### General
TODO
#### MCP
TODO
=======
### MCP requirements

In order to configure the lambda to be able to communicate with secretsmanager, a VPC interface endpoint must be configured.

```
aws ec2 create-vpc-endpoint \
  --vpc-id vpc-XXX \
  --vpc-endpoint-type Interface \
  --service-name com.amazonaws.us-west-2.secretsmanager \
  --subnet-ids <private subnets of the lambda>
```

- added inbound rule of ALL type to security group attached to VPc endpoint (i think 443 may be ok)
- add configuration of endpoint_url as part of the boto3 client (not sure this is 100% necessary)

>>>>>>> 41aa5d0a

## Operations

## Ingesting metadata
STAC records should be loaded using [pypgstac](https://github.com/stac-utils/pgstac#pypgstac). The [cloud-optimized-data-pipelines](https://github.com/NASA-IMPACT/cloud-optimized-data-pipelines) project provides examples of cloud pipelines that use pypgstac to load data into a STAC catalog, as well as examples of transforming data to cloud optimized formats.

## Support scripts
Support scripts are provided for manual system operations.
- [Rotate pgstac password](support_scripts/README.md#rotate-pgstac-password)
## Usage examples: 

https://github.com/NASA-IMPACT/veda-documentation
## STAC community resources

### STAC browser
Radiant Earth's [stac-browser](https://github.com/radiantearth/stac-browser) is a browser for STAC catalogs. The demo version of this browser [radiantearth.github.io/stac-browser](https://radiantearth.github.io/stac-browser/#/) can be used to browse the contents of the delta-backend STAC catalog, paste the delta-backend stac-api URL deployed by this project in the demo and click load. Read more about the recent developments and usage of stac-browser [here](https://medium.com/radiant-earth-insights/the-exciting-future-of-the-stac-browser-2351143aa24b).<|MERGE_RESOLUTION|>--- conflicted
+++ resolved
@@ -58,48 +58,40 @@
 ### CDK context
 Currently a named version of the CDK toolkit is used for deployments. To use the default CDK toolkit bootstrapped for the account, remove `"@aws-cdk/core:bootstrapQualifier"` from the `"context"` in [`cdk.json`](cdk.json).
 
-<<<<<<< HEAD
 ### Deploying the delta-backend
+
 #### Local Docker Deployment
 TODO
 
 #### Cloud deployment
-- Install prerequisites (see above)
-```bash
-nvm install 17
-node --version
-npm install --location=global aws-cdk
-python3 -m pip install --upgrade pip
-```
-- Install ???, Perform CDK Synth and Deploy
-```bash
-=======
-### CDK deployment
 
+Install pre-requisites
 ```bash
 nvm install 17
 nvm use 17
 node --version
 npm install --location=global aws-cdk
 python3 -m pip install --upgrade pip
->>>>>>> 41aa5d0a
 python3 -m pip install -e ".[dev,deploy,test]"
+```
+
+Run the deployment
+```
 cdk synth
 cdk deploy
 ```
 
-<<<<<<< HEAD
 ##### Checking status
+
 After logging in to the console at https://<account number>.signin.aws.amazon.com/console the status of the CloudFormation stack can be viewed here: https://<aws-region>.console.aws.amazon.com/cloudformation/home.
 
 The Cloudformation stack name is the combination of the app name and deployment stage environment variables https://github.com/NASA-IMPACT/delta-backend/blob/develop/config.py#L11
 
 ### Gotchas
+
 #### General
 TODO
-#### MCP
-TODO
-=======
+
 ### MCP requirements
 
 In order to configure the lambda to be able to communicate with secretsmanager, a VPC interface endpoint must be configured.
@@ -115,7 +107,6 @@
 - added inbound rule of ALL type to security group attached to VPc endpoint (i think 443 may be ok)
 - add configuration of endpoint_url as part of the boto3 client (not sure this is 100% necessary)
 
->>>>>>> 41aa5d0a
 
 ## Operations
 
